# Dependency list for https://github.com/rapidsai/dependency-file-generator
files:
  all:
    output: conda
    matrix:
      cuda: ["11.8"]
      arch: [x86_64]
    includes:
      - build
      - build_pylibraft
      - cudatoolkit
      - develop
      - docs
      - run_raft_dask
      - run_pylibraft
      - test_python_common
      - test_pylibraft
  bench_ann:
    output: conda
    matrix:
      cuda: ["11.8"]
      arch: [x86_64]
    includes:
      - build
      - develop
      - cudatoolkit
      - nn_bench
  test_cpp:
    output: none
    includes:
      - cudatoolkit
  test_python:
    output: none
    includes:
      - cudatoolkit
      - py_version
      - test_python_common
      - test_pylibraft
  checks:
    output: none
    includes:
      - checks
      - py_version
  docs:
    output: none
    includes:
      - cudatoolkit
      - docs
      - py_version
  py_build_pylibraft:
    output: pyproject
    pyproject_dir: python/pylibraft
    extras:
      table: build-system
    includes:
      - build
      - build_pylibraft
      - build_wheels
  py_run_pylibraft:
    output: pyproject
    pyproject_dir: python/pylibraft
    extras:
      table: project
    includes:
      - run_pylibraft
  py_test_pylibraft:
    output: pyproject
    pyproject_dir: python/pylibraft
    extras:
      table: project.optional-dependencies
      key: test
    includes:
      - test_python_common
      - test_pylibraft
  py_build_raft_dask:
    output: pyproject
    pyproject_dir: python/raft-dask
    extras:
      table: build-system
    includes:
      - build
      - build_wheels
  py_run_raft_dask:
    output: pyproject
    pyproject_dir: python/raft-dask
    extras:
      table: project
    includes:
      - run_raft_dask
  py_test_raft_dask:
    output: pyproject
    pyproject_dir: python/raft-dask
    extras:
      table: project.optional-dependencies
      key: test
    includes:
      - test_python_common
channels:
  - rapidsai
  - rapidsai-nightly
  - dask/label/dev
  - conda-forge
  - nvidia
dependencies:
  build:
    common:
      - output_types: [conda, requirements, pyproject]
        packages:
          - cmake>=3.23.1,!=3.25.0
          - cython>=0.29,<0.30
          - ninja
          - scikit-build>=0.13.1
      - output_types: [conda]
        packages:
          - c-compiler
          - cxx-compiler
          - nccl>=2.9.9
    specific:
      - output_types: conda
        matrices:
          - matrix:
              arch: x86_64
            packages:
              - gcc_linux-64=11.*
              - sysroot_linux-64==2.17
          - matrix:
              arch: aarch64
            packages:
              - gcc_linux-aarch64=11.*
              - sysroot_linux-aarch64==2.17
  build_pylibraft:
    common:
      - output_types: [conda, requirements, pyproject]
        packages:
          - &cuda_python cuda-python >=11.7.1,<12.0
          - &rmm rmm==23.6.*
  checks:
    common:
      - output_types: [conda, requirements]
        packages:
          - pre-commit
  develop:
    common:
      - output_types: [conda, requirements]
        packages:
          - clang=11.1.0
      - output_types: [conda]
        packages:
          - clang-tools=11.1.0
  nn_bench:
    common:
      - output_types: [conda]
        packages:
          - hnswlib=0.7.0
          - nlohmann_json>=3.11.2
          - glog>=0.6.0
          - h5py>=3.8.0
          - libfaiss>=1.7.1
          - faiss-proc=*=cuda

  cudatoolkit:
    specific:
      - output_types: conda
        matrices:
          - matrix:
              cuda: "11.8"
            packages:
              - cudatoolkit=11.8
              - cuda-profiler-api=11.8.86
              - libcublas-dev=11.11.3.6
              - libcublas=11.11.3.6
              - libcurand-dev=10.3.0.86
              - libcurand=10.3.0.86
              - libcusolver-dev=11.4.1.48
              - libcusolver=11.4.1.48
              - libcusparse-dev=11.7.5.86
              - libcusparse=11.7.5.86
          - matrix:
              cuda: "11.5"
            packages:
              - cudatoolkit=11.5
              - cuda-profiler-api>=11.4.240,<=11.8.86 # use any `11.x` version since pkg is missing several CUDA/arch packages
              - libcublas-dev>=11.7.3.1,<=11.7.4.6
              - libcublas>=11.7.3.1,<=11.7.4.6
              - libcurand-dev>=10.2.6.48,<=10.2.7.107
              - libcurand>=10.2.6.48,<=10.2.7.107
              - libcusolver-dev>=11.2.1.48,<=11.3.2.107
              - libcusolver>=11.2.1.48,<=11.3.2.107
              - libcusparse-dev>=11.7.0.31,<=11.7.0.107
              - libcusparse>=11.7.0.31,<=11.7.0.107
          - matrix:
              cuda: "11.4"
            packages:
              - cudatoolkit=11.4
              - cuda-profiler-api>=11.4.240,<=11.8.86 # use any `11.x` version since pkg is missing several CUDA/arch packages
              - &libcublas_dev114 libcublas-dev>=11.5.2.43,<=11.6.5.2
              - &libcublas114 libcublas>=11.5.2.43,<=11.6.5.2
              - &libcurand_dev114 libcurand-dev>=10.2.5.43,<=10.2.5.120
              - &libcurand114 libcurand>=10.2.5.43,<=10.2.5.120
              - &libcusolver_dev114 libcusolver-dev>=11.2.0.43,<=11.2.0.120
              - &libcusolver114 libcusolver>=11.2.0.43,<=11.2.0.120
              - &libcusparse_dev114 libcusparse-dev>=11.6.0.43,<=11.6.0.120
              - &libcusparse114 libcusparse>=11.6.0.43,<=11.6.0.120
          - matrix:
              cuda: "11.2"
            packages:
              - cudatoolkit=11.2
              - cuda-profiler-api>=11.4.240,<=11.8.86 # use any `11.x` version since pkg is missing several CUDA/arch packages
              # The NVIDIA channel doesn't publish pkgs older than 11.4 for these libs,
              # so 11.2 uses 11.4 packages (the oldest available).
              - *libcublas_dev114
              - *libcublas114
              - *libcurand_dev114
              - *libcurand114
              - *libcusolver_dev114
              - *libcusolver114
              - *libcusparse_dev114
              - *libcusparse114
  docs:
    common:
      - output_types: [conda]
        packages:
          - breathe
          - doxygen>=1.8.20
          - graphviz
          - ipython
          - numpydoc
          - pydata-sphinx-theme
          - recommonmark
          - sphinx-copybutton
          - sphinx-markdown-tables
  build_wheels:
    common:
      - output_types: pyproject
        packages:
          - wheel
          - setuptools
  py_version:
    specific:
      - output_types: conda
        matrices:
          - matrix:
              py: "3.8"
            packages:
              - python=3.8
          - matrix:
              py: "3.9"
            packages:
              - python=3.9
          - matrix:
              py: "3.10"
            packages:
              - python=3.10
          - matrix:
            packages:
              - python>=3.8,<3.11
  run_pylibraft:
    common:
      - output_types: [conda, pyproject]
        packages:
          - &numpy numpy>=1.21
          - *cuda_python
          - *rmm
  run_raft_dask:
    common:
      - output_types: [conda, pyproject]
        packages:
<<<<<<< HEAD
          - dask>=2023.1.1
          - dask-cuda==23.6.*
          - distributed>=2023.1.1
=======
          - dask==2023.3.2
          - dask-cuda==23.4.*
          - distributed==2023.3.2.1
>>>>>>> a6e0e6ba
          - joblib>=0.11
          - numba>=0.49
          - *numpy
          - ucx-py==0.32.*
      - output_types: conda
        packages:
          - dask-core==2023.3.2
          - ucx>=1.13.0
          - ucx-proc=*=gpu
      - output_types: pyproject
        packages:
          - pylibraft==23.6.*
  test_python_common:
    common:
      - output_types: [conda, requirements, pyproject]
        packages:
          - pytest
          - pytest-cov
  test_pylibraft:
    common:
      - output_types: [conda, requirements, pyproject]
        packages:
          - cupy
          - scikit-learn
          - scipy<|MERGE_RESOLUTION|>--- conflicted
+++ resolved
@@ -265,15 +265,9 @@
     common:
       - output_types: [conda, pyproject]
         packages:
-<<<<<<< HEAD
-          - dask>=2023.1.1
+          - dask==2023.3.2
           - dask-cuda==23.6.*
-          - distributed>=2023.1.1
-=======
-          - dask==2023.3.2
-          - dask-cuda==23.4.*
           - distributed==2023.3.2.1
->>>>>>> a6e0e6ba
           - joblib>=0.11
           - numba>=0.49
           - *numpy
